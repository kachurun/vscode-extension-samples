{
	"name": "chat-sample",
	"publisher": "vscode-samples",
	"displayName": "Copilot Chat Sample",
	"description": "Sample chat extension, a trusty cat tutor that will can teach you computer science topics.",
	"repository": {
		"type": "git",
		"url": "https://github.com/Microsoft/vscode-extension-samples"
	},
	"version": "0.1.0",
	"engines": {
		"vscode": "^1.95.0"
	},
	"categories": [
		"AI",
		"Chat"
	],
	"activationEvents": [],
	"contributes": {
		"chatParticipants": [
			{
				"id": "chat-sample.cat",
				"fullName": "Cat",
				"name": "cat",
				"description": "Meow! What can I teach you?",
				"isSticky": true,
				"commands": [
					{
						"name": "randomTeach",
						"description": "Pick at random a computer science concept then explain it in purfect way of a cat"
					},
					{
						"name": "play",
						"description": "Do whatever you want, you are a cat after all",
						"disambiguation": [
							{
								"category": "cat_play",
								"description": "The user just wants to relax and see the cat play.",
								"examples": [
									"Enough learning, let the cat play with a ball of yarn",
									"Can you show me a cat playing with a laser pointer?"
								]
							}
						]
					}
				],
				"disambiguation": [
					{
						"category": "cat",
						"description": "The user wants to learn a specific computer science topic in an informal way.",
						"examples": [
							"Teach me C++ pointers using metaphors",
							"Explain to me what is a linked list in a simple way",
							"Can you explain to me what is a function in programming?"
						]
					}
				]
			}
		],
		"commands": [
			{
				"command": "cat.namesInEditor",
				"title": "Use Cat Names in Editor"
			}
		]
	},
	"main": "./out/extension.js",
	"scripts": {
		"vscode:prepublish": "npm run compile",
		"compile": "tsc -p ./",
		"lint": "eslint",
		"watch": "tsc -watch -p ./"
	},
	"dependencies": {
		"@vscode/prompt-tsx": "^0.3.0-alpha"
	},
	"devDependencies": {
		"@eslint/js": "^9.13.0",
		"@stylistic/eslint-plugin": "^2.9.0",
		"@types/node": "^20",
<<<<<<< HEAD
		"@types/vscode": "1.90.0",
		"eslint": "^9.13.0",
		"typescript": "^5.6.2",
		"typescript-eslint": "^8.11.0"
=======
		"@types/vscode": "1.94.0",
		"@typescript-eslint/eslint-plugin": "^7.14.0",
		"@typescript-eslint/parser": "^7.14.0",
		"eslint": "^8.26.0",
		"typescript": "^5.6.2"
>>>>>>> 624de0ab
	}
}<|MERGE_RESOLUTION|>--- conflicted
+++ resolved
@@ -78,17 +78,9 @@
 		"@eslint/js": "^9.13.0",
 		"@stylistic/eslint-plugin": "^2.9.0",
 		"@types/node": "^20",
-<<<<<<< HEAD
-		"@types/vscode": "1.90.0",
+		"@types/vscode": "1.94.0",
 		"eslint": "^9.13.0",
-		"typescript": "^5.6.2",
-		"typescript-eslint": "^8.11.0"
-=======
-		"@types/vscode": "1.94.0",
-		"@typescript-eslint/eslint-plugin": "^7.14.0",
-		"@typescript-eslint/parser": "^7.14.0",
-		"eslint": "^8.26.0",
+		"typescript-eslint": "^8.11.0",
 		"typescript": "^5.6.2"
->>>>>>> 624de0ab
 	}
 }