--- conflicted
+++ resolved
@@ -9,11 +9,7 @@
 import { quickOpen } from './quickOpen';
 
 export function activate(context: ExtensionContext) {
-<<<<<<< HEAD
-	context.subscriptions.push(commands.getCommands('samples.quickInput', async () => {
-=======
-	context.subscriptions.push(commands.registerTextEditorCommand('samples.quickInput', async () => {
->>>>>>> 20e20771
+	context.subscriptions.push(commands.registerCommand('samples.quickInput', async () => {
 		const options: { [key: string]: (context: ExtensionContext) => Promise<void> } = {
 			showQuickPick,
 			showInputBox,
@@ -24,7 +20,7 @@
 		quickPick.items = Object.keys(options).map(label => ({ label }));
 		quickPick.onDidChangeSelection(selection => {
 			if (selection[0]) {
-				options[selection[0].label](context)
+				options[selection[0k].label](context)
 					.catch(console.error);
 			}
 		});
